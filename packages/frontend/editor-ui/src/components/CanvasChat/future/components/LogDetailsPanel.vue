<script setup lang="ts">
import ExecutionSummary from '@/components/CanvasChat/future/components/ExecutionSummary.vue';
import PanelHeader from '@/components/CanvasChat/future/components/PanelHeader.vue';
import RunDataView from '@/components/CanvasChat/future/components/RunDataView.vue';
import { useResizablePanel } from '@/components/CanvasChat/future/composables/useResizablePanel';
import { LOG_DETAILS_CONTENT, type LogDetailsContent } from '@/components/CanvasChat/types/logs';
import NodeIcon from '@/components/NodeIcon.vue';
import { useI18n } from '@/composables/useI18n';
import { useNodeTypesStore } from '@/stores/nodeTypes.store';
import NodeName from '@/components/CanvasChat/future/components/NodeName.vue';
import {
	getSubtreeTotalConsumedTokens,
	type LogEntry,
	type LatestNodeInfo,
} from '@/components/RunDataAi/utils';
import { N8nButton, N8nResizeWrapper } from '@n8n/design-system';
import { computed, useTemplateRef } from 'vue';

const MIN_IO_PANEL_WIDTH = 200;

<<<<<<< HEAD
const { isOpen, logEntry, workflow, execution, window, latestInfo, panels } = defineProps<{
=======
const { isOpen, logEntry, window, latestInfo } = defineProps<{
>>>>>>> 0c4398fd
	isOpen: boolean;
	logEntry: LogEntry;
	window?: Window;
	latestInfo?: LatestNodeInfo;
	panels: LogDetailsContent;
}>();

const emit = defineEmits<{
	clickHeader: [];
	toggleInputOpen: [] | [boolean];
	toggleOutputOpen: [] | [boolean];
}>();

defineSlots<{ actions: {} }>();

const locale = useI18n();
const nodeTypeStore = useNodeTypesStore();

const type = computed(() => nodeTypeStore.getNodeType(logEntry.node.type));
const consumedTokens = computed(() => getSubtreeTotalConsumedTokens(logEntry, false));
const isTriggerNode = computed(() => type.value?.group.includes('trigger'));
const container = useTemplateRef<HTMLElement>('container');
const resizer = useResizablePanel('N8N_LOGS_INPUT_PANEL_WIDTH', {
	container,
	defaultSize: (size) => size / 2,
	minSize: MIN_IO_PANEL_WIDTH,
	maxSize: (size) => size - MIN_IO_PANEL_WIDTH,
	allowCollapse: true,
	allowFullSize: true,
});
const shouldResize = computed(() => panels === LOG_DETAILS_CONTENT.BOTH);

function handleResizeEnd() {
	if (resizer.isCollapsed.value) {
		emit('toggleInputOpen', false);
	}

	if (resizer.isFullSize.value) {
		emit('toggleInputOpen', true);
	}

	resizer.onResizeEnd();
}
</script>

<template>
	<div ref="container" :class="$style.container" data-test-id="log-details">
		<PanelHeader
			data-test-id="log-details-header"
			:class="$style.header"
			@click="emit('clickHeader')"
		>
			<template #title>
				<div :class="$style.title">
					<NodeIcon :node-type="type" :size="16" :class="$style.icon" />
					<NodeName
						:latest-name="latestInfo?.name ?? logEntry.node.name"
						:name="logEntry.node.name"
						:is-deleted="latestInfo?.deleted ?? false"
					/>
					<ExecutionSummary
						v-if="isOpen"
						:class="$style.executionSummary"
						:status="logEntry.runData.executionStatus ?? 'unknown'"
						:consumed-tokens="consumedTokens"
						:time-took="logEntry.runData.executionTime"
					/>
				</div>
			</template>
			<template #actions>
				<div v-if="isOpen && !isTriggerNode" :class="$style.actions">
					<KeyboardShortcutTooltip
						:label="locale.baseText('generic.shortcutHint')"
						:shortcut="{ keys: ['i'] }"
					>
						<N8nButton
							size="mini"
							type="secondary"
							:class="panels === LOG_DETAILS_CONTENT.OUTPUT ? '' : $style.pressed"
							@click.stop="emit('toggleInputOpen')"
						>
							{{ locale.baseText('logs.details.header.actions.input') }}
						</N8nButton>
					</KeyboardShortcutTooltip>
					<KeyboardShortcutTooltip
						:label="locale.baseText('generic.shortcutHint')"
						:shortcut="{ keys: ['o'] }"
					>
						<N8nButton
							size="mini"
							type="secondary"
							:class="panels === LOG_DETAILS_CONTENT.INPUT ? '' : $style.pressed"
							@click.stop="emit('toggleOutputOpen')"
						>
							{{ locale.baseText('logs.details.header.actions.output') }}
						</N8nButton>
					</KeyboardShortcutTooltip>
				</div>
				<slot name="actions" />
			</template>
		</PanelHeader>
		<div v-if="isOpen" :class="$style.content" data-test-id="logs-details-body">
			<N8nResizeWrapper
				v-if="!isTriggerNode && panels !== LOG_DETAILS_CONTENT.OUTPUT"
				:class="{
					[$style.inputResizer]: true,
					[$style.collapsed]: resizer.isCollapsed.value,
					[$style.full]: resizer.isFullSize.value,
				}"
				:width="resizer.size.value"
				:style="shouldResize ? { width: `${resizer.size.value ?? 0}px` } : undefined"
				:supported-directions="['right']"
				:is-resizing-enabled="shouldResize"
				:window="window"
				@resize="resizer.onResize"
				@resizeend="handleResizeEnd"
			>
				<RunDataView
					data-test-id="log-details-input"
					pane-type="input"
					:title="locale.baseText('logs.details.header.actions.input')"
					:log-entry="logEntry"
				/>
			</N8nResizeWrapper>
			<RunDataView
				v-if="isTriggerNode || panels !== LOG_DETAILS_CONTENT.INPUT"
				data-test-id="log-details-output"
				pane-type="output"
				:class="$style.outputPanel"
				:title="locale.baseText('logs.details.header.actions.output')"
				:log-entry="logEntry"
			/>
		</div>
	</div>
</template>

<style lang="scss" module>
.container {
	flex-grow: 1;
	flex-shrink: 1;
	display: flex;
	flex-direction: column;
	align-items: stretch;
	overflow: hidden;
}

.header {
	padding: var(--spacing-2xs);
}

.actions {
	display: flex;
	align-items: center;
	gap: var(--spacing-2xs);
	padding-inline-end: var(--spacing-2xs);

	.pressed {
		background-color: var(--color-button-secondary-focus-outline);
	}
}

.title {
	display: flex;
	align-items: center;
	flex-shrink: 1;
}

.icon {
	margin-right: var(--spacing-2xs);
}

.executionSummary {
	flex-shrink: 1;
}

.content {
	flex-shrink: 1;
	flex-grow: 1;
	display: flex;
	align-items: stretch;
	overflow: hidden;
}

.outputPanel {
	width: 0;
	flex-grow: 1;
}

.inputResizer {
	overflow: hidden;
	flex-shrink: 0;

	&:not(:is(:last-child, .collapsed, .full)) {
		border-right: var(--border-base);
	}
}
</style><|MERGE_RESOLUTION|>--- conflicted
+++ resolved
@@ -18,11 +18,7 @@
 
 const MIN_IO_PANEL_WIDTH = 200;
 
-<<<<<<< HEAD
-const { isOpen, logEntry, workflow, execution, window, latestInfo, panels } = defineProps<{
-=======
-const { isOpen, logEntry, window, latestInfo } = defineProps<{
->>>>>>> 0c4398fd
+const { isOpen, logEntry, window, latestInfo, panels } = defineProps<{
 	isOpen: boolean;
 	logEntry: LogEntry;
 	window?: Window;
