/* eslint-disable @typescript-eslint/naming-convention */
/* eslint-disable import/no-cycle */
import { CredentialsEntity } from './CredentialsEntity';
import { ExecutionEntity } from './ExecutionEntity';
import { WorkflowEntity } from './WorkflowEntity';
import { WebhookEntity } from './WebhookEntity';
import { TagEntity } from './TagEntity';
import { User } from './User';
import { Role } from './Role';
import { Settings } from './Settings';
import { SharedWorkflow } from './SharedWorkflow';
import { SharedCredentials } from './SharedCredentials';
<<<<<<< HEAD
import { FeatureConfig } from './FeatureConfig';
import { LdapSyncHistory } from './LdapSyncHistory';
=======
import { InstalledPackages } from './InstalledPackages';
import { InstalledNodes } from './InstalledNodes';
>>>>>>> a7b229f9

export const entities = {
	CredentialsEntity,
	ExecutionEntity,
	WorkflowEntity,
	WebhookEntity,
	TagEntity,
	User,
	Role,
	Settings,
	SharedWorkflow,
	SharedCredentials,
<<<<<<< HEAD
	FeatureConfig,
	LdapSyncHistory,
=======
	InstalledPackages,
	InstalledNodes,
>>>>>>> a7b229f9
};<|MERGE_RESOLUTION|>--- conflicted
+++ resolved
@@ -10,13 +10,10 @@
 import { Settings } from './Settings';
 import { SharedWorkflow } from './SharedWorkflow';
 import { SharedCredentials } from './SharedCredentials';
-<<<<<<< HEAD
+import { InstalledPackages } from './InstalledPackages';
+import { InstalledNodes } from './InstalledNodes';
 import { FeatureConfig } from './FeatureConfig';
 import { LdapSyncHistory } from './LdapSyncHistory';
-=======
-import { InstalledPackages } from './InstalledPackages';
-import { InstalledNodes } from './InstalledNodes';
->>>>>>> a7b229f9
 
 export const entities = {
 	CredentialsEntity,
@@ -29,11 +26,8 @@
 	Settings,
 	SharedWorkflow,
 	SharedCredentials,
-<<<<<<< HEAD
+	InstalledPackages,
+	InstalledNodes,
 	FeatureConfig,
 	LdapSyncHistory,
-=======
-	InstalledPackages,
-	InstalledNodes,
->>>>>>> a7b229f9
 };