--- conflicted
+++ resolved
@@ -2,7 +2,6 @@
 
 This list shows all the versions which include breaking changes and how to upgrade.
 
-<<<<<<< HEAD
 ## 1.93.0
 
 ### What changed?
@@ -17,10 +16,7 @@
 
 Update the Node.js version to v20 or above.
 
-# 1.65.0
-=======
 ## 1.65.0
->>>>>>> d12c7ee8
 
 ### What changed?
 
