--- conflicted
+++ resolved
@@ -7,11 +7,7 @@
 	ILoadOptionsFunctions,
 } from 'n8n-core';
 
-<<<<<<< HEAD
-import { IDataObject, JsonObject, NodeApiError, NodeOperationError } from 'n8n-workflow';
-=======
 import { IDataObject, JsonObject, NodeApiError } from 'n8n-workflow';
->>>>>>> cc2a2e43
 
 export async function wufooApiRequest(
 	this: IHookFunctions | IExecuteFunctions | IExecuteSingleFunctions | ILoadOptionsFunctions,
