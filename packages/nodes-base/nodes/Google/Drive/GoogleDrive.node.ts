--- conflicted
+++ resolved
@@ -1,2741 +1,3 @@
-<<<<<<< HEAD
-import type {
-	IDataObject,
-	IExecuteFunctions,
-	INodeExecutionData,
-	INodeType,
-	INodeTypeDescription,
-} from 'n8n-workflow';
-import { BINARY_ENCODING } from 'n8n-workflow';
-
-import { googleApiRequest, googleApiRequestAllItems } from './GenericFunctions';
-
-import { v4 as uuid } from 'uuid';
-import type { Readable } from 'stream';
-import { driveSearch, fileSearch, folderSearch } from './SearchFunctions';
-
-const UPLOAD_CHUNK_SIZE = 256 * 1024;
-
-export class GoogleDrive implements INodeType {
-	description: INodeTypeDescription = {
-		displayName: 'Google Drive',
-		name: 'googleDrive',
-		icon: 'file:googleDrive.svg',
-		group: ['input'],
-		version: [1, 2],
-		subtitle: '={{$parameter["operation"] + ": " + $parameter["resource"]}}',
-		description: 'Access data on Google Drive',
-		defaults: {
-			name: 'Google Drive',
-		},
-		inputs: ['main'],
-		outputs: ['main'],
-		credentials: [
-			{
-				name: 'googleApi',
-				required: true,
-				displayOptions: {
-					show: {
-						authentication: ['serviceAccount'],
-					},
-				},
-			},
-			{
-				name: 'googleDriveOAuth2Api',
-				required: true,
-				displayOptions: {
-					show: {
-						authentication: ['oAuth2'],
-					},
-				},
-			},
-		],
-		properties: [
-			{
-				displayName: 'Authentication',
-				name: 'authentication',
-				type: 'options',
-				options: [
-					{
-						name: 'Service Account',
-						value: 'serviceAccount',
-					},
-					{
-						name: 'OAuth2',
-						value: 'oAuth2',
-					},
-				],
-				default: 'serviceAccount',
-				displayOptions: {
-					show: {
-						'@version': [1],
-					},
-				},
-			},
-			{
-				displayName: 'Authentication',
-				name: 'authentication',
-				type: 'options',
-				options: [
-					{
-						// eslint-disable-next-line n8n-nodes-base/node-param-display-name-miscased
-						name: 'OAuth2 (recommended)',
-						value: 'oAuth2',
-					},
-					{
-						name: 'Service Account',
-						value: 'serviceAccount',
-					},
-				],
-				default: 'oAuth2',
-				displayOptions: {
-					show: {
-						'@version': [2],
-					},
-				},
-			},
-			{
-				displayName: 'Resource',
-				name: 'resource',
-				type: 'options',
-				noDataExpression: true,
-				options: [
-					{
-						name: 'Drive',
-						value: 'drive',
-					},
-					{
-						name: 'File',
-						value: 'file',
-					},
-					{
-						name: 'Folder',
-						value: 'folder',
-					},
-				],
-				default: 'file',
-			},
-
-			// ----------------------------------
-			//         operations
-			// ----------------------------------
-			{
-				displayName: 'Operation',
-				name: 'operation',
-				type: 'options',
-				noDataExpression: true,
-				displayOptions: {
-					show: {
-						resource: ['file'],
-					},
-				},
-				options: [
-					{
-						name: 'Copy',
-						value: 'copy',
-						description: 'Copy a file',
-						action: 'Copy a file',
-					},
-					{
-						name: 'Delete',
-						value: 'delete',
-						description: 'Delete a file',
-						action: 'Delete a file',
-					},
-					{
-						name: 'Download',
-						value: 'download',
-						description: 'Download a file',
-						action: 'Download a file',
-					},
-					{
-						name: 'List',
-						value: 'list',
-						description: 'List files and folders',
-						action: 'List a file',
-					},
-					{
-						name: 'Share',
-						value: 'share',
-						description: 'Share a file',
-						action: 'Share a file',
-					},
-					{
-						name: 'Update',
-						value: 'update',
-						description: 'Update a file',
-						action: 'Update a file',
-					},
-					{
-						name: 'Upload',
-						value: 'upload',
-						description: 'Upload a file',
-						action: 'Upload a file',
-					},
-				],
-				default: 'upload',
-			},
-
-			{
-				displayName: 'Operation',
-				name: 'operation',
-				type: 'options',
-				noDataExpression: true,
-				displayOptions: {
-					show: {
-						resource: ['folder'],
-					},
-				},
-				options: [
-					{
-						name: 'Create',
-						value: 'create',
-						description: 'Create a folder',
-						action: 'Create a folder',
-					},
-					{
-						name: 'Delete',
-						value: 'delete',
-						description: 'Delete a folder',
-						action: 'Delete a folder',
-					},
-					{
-						name: 'Share',
-						value: 'share',
-						description: 'Share a folder',
-						action: 'Share a folder',
-					},
-				],
-				default: 'create',
-			},
-
-			// ----------------------------------
-			//         file
-			// ----------------------------------
-
-			{
-				displayName: 'File',
-				name: 'fileId',
-				type: 'resourceLocator',
-				default: { mode: 'list', value: '' },
-				required: true,
-				modes: [
-					{
-						displayName: 'File',
-						name: 'list',
-						type: 'list',
-						placeholder: 'Select a file...',
-						typeOptions: {
-							searchListMethod: 'fileSearch',
-							searchable: true,
-						},
-					},
-					{
-						displayName: 'Link',
-						name: 'url',
-						type: 'string',
-						placeholder:
-							'https://drive.google.com/file/d/1anGBg0b5re2VtF2bKu201_a-Vnz5BHq9Y4r-yBDAj5A/edit',
-						extractValue: {
-							type: 'regex',
-							regex:
-								'https:\\/\\/(?:drive|docs)\\.google\\.com(?:\\/.*|)\\/d\\/([0-9a-zA-Z\\-_]+)(?:\\/.*|)',
-						},
-						validation: [
-							{
-								type: 'regex',
-								properties: {
-									regex:
-										'https:\\/\\/(?:drive|docs)\\.google.com(?:\\/.*|)\\/d\\/([0-9a-zA-Z\\-_]+)(?:\\/.*|)',
-									errorMessage: 'Not a valid Google Drive File URL',
-								},
-							},
-						],
-					},
-					{
-						displayName: 'ID',
-						name: 'id',
-						type: 'string',
-						placeholder: '1anGBg0b5re2VtF2bKu201_a-Vnz5BHq9Y4r-yBDAj5A',
-						validation: [
-							{
-								type: 'regex',
-								properties: {
-									regex: '[a-zA-Z0-9\\-_]{2,}',
-									errorMessage: 'Not a valid Google Drive File ID',
-								},
-							},
-						],
-						url: '=https://drive.google.com/file/d/{{$value}}/view',
-					},
-				],
-				displayOptions: {
-					show: {
-						operation: ['download', 'copy', 'update', 'delete', 'share'],
-						resource: ['file'],
-					},
-				},
-				description: 'The ID of the file',
-			},
-
-			{
-				displayName: 'Folder',
-				name: 'fileId',
-				type: 'resourceLocator',
-				default: { mode: 'list', value: '' },
-				required: true,
-				modes: [
-					{
-						displayName: 'Folder',
-						name: 'list',
-						type: 'list',
-						placeholder: 'Select a folder...',
-						typeOptions: {
-							searchListMethod: 'folderSearch',
-							searchable: true,
-						},
-					},
-					{
-						displayName: 'Link',
-						name: 'url',
-						type: 'string',
-						placeholder: 'https://drive.google.com/drive/folders/1Tx9WHbA3wBpPB4C_HcoZDH9WZFWYxAMU',
-						extractValue: {
-							type: 'regex',
-							regex:
-								'https:\\/\\/drive\\.google\\.com(?:\\/.*|)\\/folders\\/([0-9a-zA-Z\\-_]+)(?:\\/.*|)',
-						},
-						validation: [
-							{
-								type: 'regex',
-								properties: {
-									regex:
-										'https:\\/\\/drive\\.google\\.com(?:\\/.*|)\\/folders\\/([0-9a-zA-Z\\-_]+)(?:\\/.*|)',
-									errorMessage: 'Not a valid Google Drive Folder URL',
-								},
-							},
-						],
-					},
-					{
-						displayName: 'ID',
-						name: 'id',
-						type: 'string',
-						placeholder: '1anGBg0b5re2VtF2bKu201_a-Vnz5BHq9Y4r-yBDAj5A',
-						validation: [
-							{
-								type: 'regex',
-								properties: {
-									regex: '[a-zA-Z0-9\\-_]{2,}',
-									errorMessage: 'Not a valid Google Drive Folder ID',
-								},
-							},
-						],
-						url: '=https://drive.google.com/drive/folders/{{$value}}',
-					},
-				],
-				displayOptions: {
-					show: {
-						operation: ['delete', 'share'],
-						resource: ['folder'],
-					},
-				},
-				description: 'The ID of the folder',
-			},
-
-			// ----------------------------------
-			//         file:copy
-			// ----------------------------------
-
-			// ----------------------------------
-			//         file/folder:delete
-			// ----------------------------------
-
-			// ----------------------------------
-			//         file:download
-			// ----------------------------------
-			{
-				displayName: 'Binary Property',
-				name: 'binaryPropertyName',
-				type: 'string',
-				required: true,
-				default: 'data',
-				displayOptions: {
-					show: {
-						operation: ['download'],
-						resource: ['file'],
-					},
-				},
-				description: 'Name of the binary property to which to write the data of the read file',
-			},
-			{
-				displayName: 'Options',
-				name: 'options',
-				type: 'collection',
-				placeholder: 'Add Option',
-				default: {},
-				displayOptions: {
-					show: {
-						operation: ['download'],
-						resource: ['file'],
-					},
-				},
-				options: [
-					{
-						displayName: 'Google File Conversion',
-						name: 'googleFileConversion',
-						type: 'fixedCollection',
-						typeOptions: {
-							multipleValues: false,
-						},
-						default: {},
-						placeholder: 'Add Conversion',
-						options: [
-							{
-								displayName: 'Conversion',
-								name: 'conversion',
-								values: [
-									{
-										displayName: 'Google Docs',
-										name: 'docsToFormat',
-										type: 'options',
-										options: [
-											{
-												name: 'To HTML',
-												value: 'text/html',
-											},
-											{
-												name: 'To MS Word',
-												value:
-													'application/vnd.openxmlformats-officedocument.wordprocessingml.document',
-											},
-											{
-												name: 'To OpenOffice Doc',
-												value: 'application/vnd.oasis.opendocument.text',
-											},
-											{
-												name: 'To PDF',
-												value: 'application/pdf',
-											},
-											{
-												name: 'To Rich Text',
-												value: 'application/rtf',
-											},
-										],
-										default:
-											'application/vnd.openxmlformats-officedocument.wordprocessingml.document',
-										description: 'Format used to export when downloading Google Docs files',
-									},
-									{
-										displayName: 'Google Drawings',
-										name: 'drawingsToFormat',
-										type: 'options',
-										options: [
-											{
-												name: 'To JPEG',
-												value: 'image/jpeg',
-											},
-											{
-												name: 'To PNG',
-												value: 'image/png',
-											},
-											{
-												name: 'To SVG',
-												value: 'image/svg+xml',
-											},
-											{
-												name: 'To PDF',
-												value: 'application/pdf',
-											},
-										],
-										default: 'image/jpeg',
-										description: 'Format used to export when downloading Google Drawings files',
-									},
-									{
-										displayName: 'Google Slides',
-										name: 'slidesToFormat',
-										type: 'options',
-										options: [
-											{
-												name: 'To MS PowerPoint',
-												value:
-													'application/vnd.openxmlformats-officedocument.presentationml.presentation',
-											},
-											{
-												name: 'To PDF',
-												value: 'application/pdf',
-											},
-											{
-												name: 'To OpenOffice Presentation',
-												value: 'application/vnd.oasis.opendocument.presentation',
-											},
-											{
-												name: 'To Plain Text',
-												value: 'text/plain',
-											},
-										],
-										default:
-											'application/vnd.openxmlformats-officedocument.presentationml.presentation',
-										description: 'Format used to export when downloading Google Slides files',
-									},
-									{
-										displayName: 'Google Sheets',
-										name: 'sheetsToFormat',
-										type: 'options',
-										options: [
-											{
-												name: 'To MS Excel',
-												value: 'application/x-vnd.oasis.opendocument.spreadsheet',
-											},
-											{
-												name: 'To PDF',
-												value: 'application/pdf',
-											},
-											{
-												name: 'To CSV',
-												value: 'text/csv',
-											},
-										],
-										default: 'application/x-vnd.oasis.opendocument.spreadsheet',
-										description: 'Format used to export when downloading Google Spreadsheets files',
-									},
-								],
-							},
-						],
-					},
-					{
-						displayName: 'File Name',
-						name: 'fileName',
-						type: 'string',
-						default: '',
-						description: 'File name. Ex: data.pdf.',
-					},
-				],
-			},
-
-			// ----------------------------------
-			//         file:list
-			// ----------------------------------
-			{
-				displayName: 'Use Query String',
-				name: 'useQueryString',
-				type: 'boolean',
-				default: false,
-				displayOptions: {
-					show: {
-						operation: ['list'],
-						resource: ['file'],
-					},
-				},
-				description: 'Whether a query string should be used to filter results',
-			},
-			{
-				displayName: 'Query String',
-				name: 'queryString',
-				type: 'string',
-				default: '',
-				displayOptions: {
-					show: {
-						operation: ['list'],
-						useQueryString: [true],
-						resource: ['file'],
-					},
-				},
-				placeholder: "name contains 'invoice'",
-				description: 'Query to use to return only specific files',
-			},
-			{
-				displayName: 'Limit',
-				name: 'limit',
-				type: 'number',
-				displayOptions: {
-					show: {
-						operation: ['list'],
-						resource: ['file'],
-					},
-				},
-				typeOptions: {
-					minValue: 1,
-					maxValue: 1000,
-				},
-				default: 50,
-				description: 'Max number of results to return',
-			},
-			{
-				displayName: 'Filters',
-				name: 'queryFilters',
-				placeholder: 'Add Filter',
-				description: 'Filters to use to return only specific files',
-				type: 'fixedCollection',
-				typeOptions: {
-					multipleValues: true,
-				},
-				default: {},
-				displayOptions: {
-					show: {
-						operation: ['list'],
-						useQueryString: [false],
-						resource: ['file'],
-					},
-				},
-				options: [
-					{
-						name: 'name',
-						displayName: 'Name',
-						values: [
-							{
-								displayName: 'Operation',
-								name: 'operation',
-								type: 'options',
-								noDataExpression: true,
-								options: [
-									{
-										name: 'Contains',
-										value: 'contains',
-									},
-									{
-										name: 'Is',
-										value: 'is',
-									},
-									{
-										name: 'Is Not',
-										value: 'isNot',
-									},
-								],
-								default: 'contains',
-							},
-							{
-								displayName: 'Value',
-								name: 'value',
-								type: 'string',
-								default: '',
-								description: 'The value for operation',
-							},
-						],
-					},
-					{
-						name: 'mimeType',
-						displayName: 'Mime Type',
-						values: [
-							{
-								displayName: 'Mime Type',
-								name: 'mimeType',
-								type: 'options',
-								options: [
-									{
-										name: '3rd Party Shortcut',
-										value: 'application/vnd.google-apps.drive-sdk',
-									},
-									{
-										name: 'Audio',
-										value: 'application/vnd.google-apps.audio',
-									},
-									{
-										name: 'Custom Mime Type',
-										value: 'custom',
-									},
-									{
-										name: 'Google Apps Scripts',
-										value: 'application/vnd.google-apps.script',
-									},
-									{
-										name: 'Google Docs',
-										value: 'application/vnd.google-apps.document',
-									},
-									{
-										name: 'Google Drawing',
-										value: 'application/vnd.google-apps.drawing',
-									},
-									{
-										name: 'Google Drive File',
-										value: 'application/vnd.google-apps.file',
-									},
-									{
-										name: 'Google Drive Folder',
-										value: 'application/vnd.google-apps.folder',
-									},
-									{
-										name: 'Google Forms',
-										value: 'application/vnd.google-apps.form',
-									},
-									{
-										name: 'Google Fusion Tables',
-										value: 'application/vnd.google-apps.fusiontable',
-									},
-									{
-										name: 'Google My Maps',
-										value: 'application/vnd.google-apps.map',
-									},
-									{
-										name: 'Google Sheets',
-										value: 'application/vnd.google-apps.spreadsheet',
-									},
-									{
-										name: 'Google Sites',
-										value: 'application/vnd.google-apps.site',
-									},
-									{
-										name: 'Google Slides',
-										value: 'application/vnd.google-apps.presentation',
-									},
-									{
-										name: 'Photo',
-										value: 'application/vnd.google-apps.photo',
-									},
-									{
-										name: 'Unknown',
-										value: 'application/vnd.google-apps.unknown',
-									},
-									{
-										name: 'Video',
-										value: 'application/vnd.google-apps.video',
-									},
-								],
-								default: 'application/vnd.google-apps.file',
-								description: 'The Mime-Type of the files to return',
-							},
-							{
-								displayName: 'Custom Mime Type',
-								name: 'customMimeType',
-								type: 'string',
-								default: '',
-								displayOptions: {
-									show: {
-										mimeType: ['custom'],
-									},
-								},
-							},
-						],
-					},
-				],
-			},
-
-			// ----------------------------------
-			//         file:share
-			// ----------------------------------
-			{
-				displayName: 'Permissions',
-				name: 'permissionsUi',
-				placeholder: 'Add Permission',
-				type: 'fixedCollection',
-				default: {},
-				typeOptions: {
-					multipleValues: false,
-				},
-				displayOptions: {
-					show: {
-						resource: ['file', 'folder'],
-						operation: ['share'],
-					},
-				},
-				options: [
-					{
-						displayName: 'Permission',
-						name: 'permissionsValues',
-						values: [
-							{
-								displayName: 'Role',
-								name: 'role',
-								type: 'options',
-								options: [
-									{
-										name: 'Commenter',
-										value: 'commenter',
-									},
-									{
-										name: 'File Organizer',
-										value: 'fileOrganizer',
-									},
-									{
-										name: 'Organizer',
-										value: 'organizer',
-									},
-									{
-										name: 'Owner',
-										value: 'owner',
-									},
-									{
-										name: 'Reader',
-										value: 'reader',
-									},
-									{
-										name: 'Writer',
-										value: 'writer',
-									},
-								],
-								default: '',
-							},
-							{
-								displayName: 'Type',
-								name: 'type',
-								type: 'options',
-								options: [
-									{
-										name: 'User',
-										value: 'user',
-									},
-									{
-										name: 'Group',
-										value: 'group',
-									},
-									{
-										name: 'Domain',
-										value: 'domain',
-									},
-									{
-										name: 'Anyone',
-										value: 'anyone',
-									},
-								],
-								default: '',
-								description:
-									'Information about the different types can be found <a href="https://developers.google.com/drive/api/v3/ref-roles">here</a>',
-							},
-							{
-								displayName: 'Email Address',
-								name: 'emailAddress',
-								type: 'string',
-								displayOptions: {
-									show: {
-										type: ['user', 'group'],
-									},
-								},
-								default: '',
-								description:
-									'The email address of the user or group to which this permission refers',
-							},
-							{
-								displayName: 'Domain',
-								name: 'domain',
-								type: 'string',
-								displayOptions: {
-									show: {
-										type: ['domain'],
-									},
-								},
-								default: '',
-								description: 'The domain to which this permission refers',
-							},
-							{
-								displayName: 'Allow File Discovery',
-								name: 'allowFileDiscovery',
-								type: 'boolean',
-								displayOptions: {
-									show: {
-										type: ['domain', 'anyone'],
-									},
-								},
-								default: false,
-								description:
-									'Whether the permission allows the file to be discovered through search',
-							},
-						],
-					},
-				],
-			},
-
-			{
-				displayName: 'Binary Data',
-				name: 'binaryData',
-				type: 'boolean',
-				default: false,
-				displayOptions: {
-					show: {
-						operation: ['upload'],
-						resource: ['file'],
-					},
-				},
-				description: 'Whether the data to upload should be taken from binary field',
-			},
-			{
-				displayName: 'File Content',
-				name: 'fileContent',
-				type: 'string',
-				default: '',
-				displayOptions: {
-					show: {
-						operation: ['upload'],
-						resource: ['file'],
-						binaryData: [false],
-					},
-				},
-				placeholder: '',
-				description: 'The text content of the file to upload',
-			},
-			{
-				displayName: 'Binary Property',
-				name: 'binaryPropertyName',
-				type: 'string',
-				default: 'data',
-				required: true,
-				displayOptions: {
-					show: {
-						operation: ['upload'],
-						resource: ['file'],
-						binaryData: [true],
-					},
-				},
-				placeholder: '',
-				description:
-					'Name of the binary property which contains the data for the file to be uploaded',
-			},
-
-			// ----------------------------------
-			//         file:update
-			// ----------------------------------
-			{
-				displayName: 'Update Fields',
-				name: 'updateFields',
-				type: 'collection',
-				placeholder: 'Add Option',
-				default: {},
-				displayOptions: {
-					show: {
-						operation: ['update'],
-						resource: ['file'],
-					},
-				},
-				options: [
-					{
-						displayName: 'File Name',
-						name: 'fileName',
-						type: 'string',
-						default: '',
-						description: 'The name of the file',
-					},
-					{
-						displayName: 'Keep Revision Forever',
-						name: 'keepRevisionForever',
-						type: 'boolean',
-						default: false,
-						description:
-							"Whether to set the 'keepForever' field in the new head revision. This is only applicable to files with binary content in Google Drive. Only 200 revisions for the file can be kept forever. If the limit is reached, try deleting pinned revisions.",
-					},
-					{
-						displayName: 'Move to Trash',
-						name: 'trashed',
-						type: 'boolean',
-						default: false,
-						description: 'Whether to move a file to the trash. Only the owner may trash a file.',
-					},
-					{
-						displayName: 'OCR Language',
-						name: 'ocrLanguage',
-						type: 'string',
-						default: '',
-						description: 'A language hint for OCR processing during image import (ISO 639-1 code)',
-					},
-					{
-						displayName: 'Parent ID',
-						name: 'parentId',
-						type: 'string',
-						default: '',
-						description: 'The ID of the parent to set',
-					},
-					{
-						displayName: 'Use Content As Indexable Text',
-						name: 'useContentAsIndexableText',
-						type: 'boolean',
-						default: false,
-						description: 'Whether to use the uploaded content as indexable text',
-					},
-				],
-			},
-			{
-				displayName: 'Options',
-				name: 'options',
-				type: 'collection',
-				placeholder: 'Add Option',
-				default: {},
-				displayOptions: {
-					show: {
-						operation: ['update'],
-						resource: ['file'],
-					},
-				},
-				options: [
-					{
-						displayName: 'Fields',
-						name: 'fields',
-						type: 'multiOptions',
-						options: [
-							{
-								name: '[All]',
-								value: '*',
-								description: 'All fields',
-							},
-							{
-								name: 'explicitlyTrashed',
-								value: 'explicitlyTrashed',
-							},
-							{
-								name: 'exportLinks',
-								value: 'exportLinks',
-							},
-							{
-								name: 'hasThumbnail',
-								value: 'hasThumbnail',
-							},
-							{
-								name: 'iconLink',
-								value: 'iconLink',
-							},
-							{
-								name: 'ID',
-								value: 'id',
-							},
-							{
-								name: 'Kind',
-								value: 'kind',
-							},
-							{
-								name: 'mimeType',
-								value: 'mimeType',
-							},
-							{
-								name: 'Name',
-								value: 'name',
-							},
-							{
-								name: 'Permissions',
-								value: 'permissions',
-							},
-							{
-								name: 'Shared',
-								value: 'shared',
-							},
-							{
-								name: 'Spaces',
-								value: 'spaces',
-							},
-							{
-								name: 'Starred',
-								value: 'starred',
-							},
-							{
-								name: 'thumbnailLink',
-								value: 'thumbnailLink',
-							},
-							{
-								name: 'Trashed',
-								value: 'trashed',
-							},
-							{
-								name: 'Version',
-								value: 'version',
-							},
-							{
-								name: 'webViewLink',
-								value: 'webViewLink',
-							},
-						],
-						default: [],
-						description: 'The fields to return',
-					},
-				],
-			},
-			// ----------------------------------
-			//         file:upload
-			// ----------------------------------
-			{
-				displayName: 'File Name',
-				name: 'name',
-				type: 'string',
-				default: '',
-				required: true,
-				displayOptions: {
-					show: {
-						operation: ['upload'],
-						resource: ['file'],
-					},
-				},
-				placeholder: 'invoice_1.pdf',
-				description: 'The name the file should be saved as',
-			},
-			// ----------------------------------
-			{
-				displayName: 'Resolve Data',
-				name: 'resolveData',
-				type: 'boolean',
-				default: false,
-				displayOptions: {
-					show: {
-						operation: ['upload'],
-						resource: ['file'],
-					},
-				},
-				// eslint-disable-next-line n8n-nodes-base/node-param-description-boolean-without-whether
-				description:
-					'By default the response only contain the ID of the file. If this option gets activated, it will resolve the data automatically.',
-			},
-			{
-				displayName: 'Parents',
-				name: 'parents',
-				type: 'string',
-				typeOptions: {
-					multipleValues: true,
-				},
-				default: [],
-				displayOptions: {
-					show: {
-						operation: ['upload'],
-						resource: ['file'],
-					},
-				},
-				description: 'The IDs of the parent folders which contain the file',
-			},
-
-			// ----------------------------------
-			//         folder
-			// ----------------------------------
-
-			// ----------------------------------
-			//         folder:create
-			// ----------------------------------
-			{
-				displayName: 'Folder',
-				name: 'name',
-				type: 'string',
-				default: '',
-				required: true,
-				displayOptions: {
-					show: {
-						operation: ['create'],
-						resource: ['folder'],
-					},
-				},
-				placeholder: 'invoices',
-				description: 'The name of folder to create',
-			},
-			{
-				displayName: 'Options',
-				name: 'options',
-				type: 'collection',
-				placeholder: 'Add Option',
-				default: {},
-				displayOptions: {
-					show: {
-						'/operation': ['copy', 'list', 'share', 'create'],
-						'/resource': ['file', 'folder'],
-					},
-				},
-				options: [
-					{
-						displayName: 'Email Message',
-						name: 'emailMessage',
-						type: 'string',
-						displayOptions: {
-							show: {
-								'/operation': ['share'],
-								'/resource': ['file', 'folder'],
-							},
-						},
-						default: '',
-						description: 'A plain text custom message to include in the notification email',
-					},
-					{
-						displayName: 'Enforce Single Parent',
-						name: 'enforceSingleParent',
-						type: 'boolean',
-						displayOptions: {
-							show: {
-								'/operation': ['share'],
-								'/resource': ['file', 'folder'],
-							},
-						},
-						default: false,
-						description:
-							'Whether to opt in to API behavior that aims for all items to have exactly one parent. This parameter only takes effect if the item is not in a shared drive.',
-					},
-					{
-						displayName: 'Fields',
-						name: 'fields',
-						type: 'multiOptions',
-						displayOptions: {
-							show: {
-								'/operation': ['list', 'copy'],
-							},
-						},
-						options: [
-							{
-								name: '*',
-								value: '*',
-								description: 'All fields',
-							},
-							{
-								name: 'explicitlyTrashed',
-								value: 'explicitlyTrashed',
-							},
-							{
-								name: 'exportLinks',
-								value: 'exportLinks',
-							},
-							{
-								name: 'hasThumbnail',
-								value: 'hasThumbnail',
-							},
-							{
-								name: 'iconLink',
-								value: 'iconLink',
-							},
-							{
-								name: 'ID',
-								value: 'id',
-							},
-							{
-								name: 'Kind',
-								value: 'kind',
-							},
-							{
-								name: 'mimeType',
-								value: 'mimeType',
-							},
-							{
-								name: 'Name',
-								value: 'name',
-							},
-							{
-								name: 'Permissions',
-								value: 'permissions',
-							},
-							{
-								name: 'Shared',
-								value: 'shared',
-							},
-							{
-								name: 'Spaces',
-								value: 'spaces',
-							},
-							{
-								name: 'Starred',
-								value: 'starred',
-							},
-							{
-								name: 'thumbnailLink',
-								value: 'thumbnailLink',
-							},
-							{
-								name: 'Trashed',
-								value: 'trashed',
-							},
-							{
-								name: 'Version',
-								value: 'version',
-							},
-							{
-								name: 'webViewLink',
-								value: 'webViewLink',
-							},
-						],
-						default: [],
-						description: 'The fields to return',
-					},
-					{
-						displayName: 'Move To New Owners Root',
-						name: 'moveToNewOwnersRoot',
-						type: 'boolean',
-						displayOptions: {
-							show: {
-								'/operation': ['share'],
-								'/resource': ['file', 'folder'],
-							},
-						},
-						default: false,
-						// eslint-disable-next-line n8n-nodes-base/node-param-description-boolean-without-whether
-						description:
-							"<p>This parameter only takes effect if the item is not in a shared drive and the request is attempting to transfer the ownership of the item.</p><p>When set to true, the item is moved to the new owner's My Drive root folder and all prior parents removed.</p>",
-					},
-					{
-						displayName: 'Send Notification Email',
-						name: 'sendNotificationEmail',
-						type: 'boolean',
-						displayOptions: {
-							show: {
-								'/operation': ['share'],
-								'/resource': ['file', 'folder'],
-							},
-						},
-						default: false,
-						description: 'Whether to send a notification email when sharing to users or groups',
-					},
-					{
-						displayName: 'Supports All Drives',
-						name: 'supportsAllDrives',
-						type: 'boolean',
-						displayOptions: {
-							show: {
-								'/operation': ['share'],
-								'/resource': ['file', 'folder'],
-							},
-						},
-						default: false,
-						description:
-							'Whether the requesting application supports both My Drives and shared drives',
-					},
-					{
-						displayName: 'Transfer Ownership',
-						name: 'transferOwnership',
-						type: 'boolean',
-						displayOptions: {
-							show: {
-								'/operation': ['share'],
-								'/resource': ['file', 'folder'],
-							},
-						},
-						default: false,
-						description:
-							'Whether to transfer ownership to the specified user and downgrade the current owner to a writer',
-					},
-					{
-						displayName: 'Use Domain Admin Access',
-						name: 'useDomainAdminAccess',
-						type: 'boolean',
-						displayOptions: {
-							show: {
-								'/operation': ['share'],
-								'/resource': ['file', 'folder'],
-							},
-						},
-						default: false,
-						description:
-							'Whether to perform the operation as domain administrator, i.e. if you are an administrator of the domain to which the shared drive belongs, you will be granted access automatically.',
-					},
-
-					{
-						displayName: 'File Name',
-						name: 'name',
-						type: 'string',
-						displayOptions: {
-							show: {
-								'/operation': ['copy'],
-								'/resource': ['file'],
-							},
-						},
-						default: '',
-						placeholder: 'invoice_1.pdf',
-						description: 'The name the file should be saved as',
-					},
-					{
-						displayName: 'Parents',
-						name: 'parents',
-						type: 'string',
-						displayOptions: {
-							show: {
-								'/operation': ['copy', 'create'],
-								'/resource': ['file', 'folder'],
-							},
-						},
-						typeOptions: {
-							multipleValues: true,
-						},
-						default: [],
-						description: 'The IDs of the parent folders the file/folder should be saved in',
-					},
-					{
-						displayName: 'Spaces',
-						name: 'spaces',
-						type: 'multiOptions',
-						displayOptions: {
-							show: {
-								'/operation': ['list'],
-								'/resource': ['file'],
-							},
-						},
-						options: [
-							{
-								name: '[All]',
-								value: '*',
-								description: 'All spaces',
-							},
-							{
-								name: 'appDataFolder',
-								value: 'appDataFolder',
-							},
-							{
-								name: 'Drive',
-								value: 'drive',
-							},
-							{
-								name: 'Photos',
-								value: 'photos',
-							},
-						],
-						default: [],
-						description: 'The spaces to operate on',
-					},
-					{
-						displayName: 'Corpora',
-						name: 'corpora',
-						type: 'options',
-						displayOptions: {
-							show: {
-								'/operation': ['list'],
-								'/resource': ['file'],
-							},
-						},
-						options: [
-							{
-								name: 'User',
-								value: 'user',
-								description: 'All files in "My Drive" and "Shared with me"',
-							},
-							{
-								name: 'Domain',
-								value: 'domain',
-								description: "All files shared to the user's domain that are searchable",
-							},
-							{
-								name: 'Drive',
-								value: 'drive',
-								description: 'All files contained in a single shared drive',
-							},
-							{
-								name: 'allDrives',
-								value: 'allDrives',
-								description: 'All drives',
-							},
-						],
-						default: '',
-						description: 'The corpora to operate on',
-					},
-					{
-						displayName: 'Drive ID',
-						name: 'driveId',
-						type: 'string',
-						default: '',
-						displayOptions: {
-							show: {
-								'/operation': ['list'],
-								'/resource': ['file'],
-								corpora: ['drive'],
-							},
-						},
-						description:
-							'ID of the shared drive to search. The driveId parameter must be specified if and only if corpora is set to drive.',
-					},
-				],
-			},
-			// ----------------------------------
-			//         drive
-			// ----------------------------------
-			{
-				displayName: 'Operation',
-				name: 'operation',
-				type: 'options',
-				noDataExpression: true,
-				displayOptions: {
-					show: {
-						resource: ['drive'],
-					},
-				},
-				options: [
-					{
-						name: 'Create',
-						value: 'create',
-						description: 'Create a drive',
-						action: 'Create a drive',
-					},
-					{
-						name: 'Delete',
-						value: 'delete',
-						description: 'Delete a drive',
-						action: 'Delete a drive',
-					},
-					{
-						name: 'Get',
-						value: 'get',
-						description: 'Get a drive',
-						action: 'Get a drive',
-					},
-					{
-						name: 'List',
-						value: 'list',
-						description: 'List all drives',
-						action: 'List all drives',
-					},
-					{
-						name: 'Update',
-						value: 'update',
-						description: 'Update a drive',
-						action: 'Update a drive',
-					},
-				],
-				default: 'create',
-			},
-
-			{
-				displayName: 'Drive',
-				name: 'driveId',
-				type: 'resourceLocator',
-				default: { mode: 'list', value: '' },
-				required: true,
-				hint: 'The Google Drive drive to operate on',
-				modes: [
-					{
-						displayName: 'Drive',
-						name: 'list',
-						type: 'list',
-						placeholder: 'Drive',
-						typeOptions: {
-							searchListMethod: 'driveSearch',
-							searchable: true,
-						},
-					},
-					{
-						displayName: 'Link',
-						name: 'url',
-						type: 'string',
-						placeholder: 'https://drive.google.com/drive/folders/0AaaaaAAAAAAAaa',
-						extractValue: {
-							type: 'regex',
-							regex:
-								'https:\\/\\/drive\\.google\\.com(?:\\/.*|)\\/folders\\/([0-9a-zA-Z\\-_]+)(?:\\/.*|)',
-						},
-						validation: [
-							{
-								type: 'regex',
-								properties: {
-									regex:
-										'https:\\/\\/drive\\.google\\.com(?:\\/.*|)\\/folders\\/([0-9a-zA-Z\\-_]+)(?:\\/.*|)',
-									errorMessage: 'Not a valid Google Drive Drive URL',
-								},
-							},
-						],
-					},
-					{
-						displayName: 'ID',
-						name: 'id',
-						type: 'string',
-						hint: 'The ID of the shared drive',
-						validation: [
-							{
-								type: 'regex',
-								properties: {
-									regex: '[a-zA-Z0-9\\-_]{2,}',
-									errorMessage: 'Not a valid Google Drive Drive ID',
-								},
-							},
-						],
-						url: '=https://drive.google.com/drive/folders/{{$value}}',
-					},
-				],
-				displayOptions: {
-					show: {
-						operation: ['delete', 'get', 'update'],
-						resource: ['drive'],
-					},
-				},
-				description: 'The ID of the drive',
-			},
-
-			// ----------------------------------
-			//         drive:create
-			// ----------------------------------
-			{
-				displayName: 'Name',
-				name: 'name',
-				type: 'string',
-				default: '',
-				displayOptions: {
-					show: {
-						operation: ['create'],
-						resource: ['drive'],
-					},
-				},
-				description: 'The name of this shared drive',
-			},
-			{
-				displayName: 'Options',
-				name: 'options',
-				type: 'collection',
-				placeholder: 'Add Option',
-				default: {},
-				displayOptions: {
-					show: {
-						operation: ['create'],
-						resource: ['drive'],
-					},
-				},
-				options: [
-					{
-						displayName: 'Capabilities',
-						name: 'capabilities',
-						type: 'collection',
-						placeholder: 'Add Field',
-						default: {},
-						options: [
-							{
-								displayName: 'Can Add Children',
-								name: 'canAddChildren',
-								type: 'boolean',
-								default: false,
-								description:
-									'Whether the current user can add children to folders in this shared drive',
-							},
-							{
-								displayName: 'Can Change Copy Requires Writer Permission Restriction',
-								name: 'canChangeCopyRequiresWriterPermissionRestriction',
-								type: 'boolean',
-								default: false,
-								description:
-									'Whether the current user can change the copyRequiresWriterPermission restriction of this shared drive',
-							},
-							{
-								displayName: 'Can Change Domain Users Only Restriction',
-								name: 'canChangeDomainUsersOnlyRestriction',
-								type: 'boolean',
-								default: false,
-								description:
-									'Whether the current user can change the domainUsersOnly restriction of this shared drive',
-							},
-							{
-								displayName: 'Can Change Drive Background',
-								name: 'canChangeDriveBackground',
-								type: 'boolean',
-								default: false,
-								description:
-									'Whether the current user can change the background of this shared drive',
-							},
-							{
-								displayName: 'Can Change Drive Members Only Restriction',
-								name: 'canChangeDriveMembersOnlyRestriction',
-								type: 'boolean',
-								default: false,
-								description:
-									'Whether the current user can change the driveMembersOnly restriction of this shared drive',
-							},
-							{
-								displayName: 'Can Comment',
-								name: 'canComment',
-								type: 'boolean',
-								default: false,
-								description: 'Whether the current user can comment on files in this shared drive',
-							},
-							{
-								displayName: 'Can Copy',
-								name: 'canCopy',
-								type: 'boolean',
-								default: false,
-								description: 'Whether the current user can copy files in this shared drive',
-							},
-							{
-								displayName: 'Can Delete Children',
-								name: 'canDeleteChildren',
-								type: 'boolean',
-								default: false,
-								description:
-									'Whether the current user can delete children from folders in this shared drive',
-							},
-							{
-								displayName: 'Can Delete Drive',
-								name: 'canDeleteDrive',
-								type: 'boolean',
-								default: false,
-								description:
-									'Whether the current user can delete this shared drive. Attempting to delete the shared drive may still fail if there are untrashed items inside the shared drive.',
-							},
-							{
-								displayName: 'Can Download',
-								name: 'canDownload',
-								type: 'boolean',
-								default: false,
-								description: 'Whether the current user can download files in this shared drive',
-							},
-							{
-								displayName: 'Can Edit',
-								name: 'canEdit',
-								type: 'boolean',
-								default: false,
-								description: 'Whether the current user can edit files in this shared drive',
-							},
-							{
-								displayName: 'Can List Children',
-								name: 'canListChildren',
-								type: 'boolean',
-								default: false,
-								description:
-									'Whether the current user can list the children of folders in this shared drive',
-							},
-							{
-								displayName: 'Can Manage Members',
-								name: 'canManageMembers',
-								type: 'boolean',
-								default: false,
-								description:
-									'Whether the current user can add members to this shared drive or remove them or change their role',
-							},
-							{
-								displayName: 'Can Read Revisions',
-								name: 'canReadRevisions',
-								type: 'boolean',
-								default: false,
-								description:
-									'Whether the current user can read the revisions resource of files in this shared drive',
-							},
-							{
-								displayName: 'Can Rename',
-								name: 'canRename',
-								type: 'boolean',
-								default: false,
-								description:
-									'Whether the current user can rename files or folders in this shared drive',
-							},
-							{
-								displayName: 'Can Rename Drive',
-								name: 'canRenameDrive',
-								type: 'boolean',
-								default: false,
-								description: 'Whether the current user can rename this shared drive',
-							},
-							{
-								displayName: 'Can Share',
-								name: 'canShare',
-								type: 'boolean',
-								default: false,
-								description: 'Whether the current user can rename this shared drive',
-							},
-							{
-								displayName: 'Can Trash Children',
-								name: 'canTrashChildren',
-								type: 'boolean',
-								default: false,
-								description:
-									'Whether the current user can trash children from folders in this shared drive',
-							},
-						],
-					},
-					{
-						displayName: 'Color RGB',
-						name: 'colorRgb',
-						type: 'color',
-						default: '',
-						description: 'The color of this shared drive as an RGB hex string',
-					},
-					{
-						displayName: 'Created Time',
-						name: 'createdTime',
-						type: 'dateTime',
-						default: '',
-						description: 'The time at which the shared drive was created (RFC 3339 date-time)',
-					},
-					{
-						displayName: 'Hidden',
-						name: 'hidden',
-						type: 'boolean',
-						default: false,
-						description: 'Whether the shared drive is hidden from default view',
-					},
-					{
-						displayName: 'Restrictions',
-						name: 'restrictions',
-						type: 'collection',
-						placeholder: 'Add Field',
-						default: {},
-						options: [
-							{
-								displayName: 'Admin Managed Restrictions',
-								name: 'adminManagedRestrictions',
-								type: 'boolean',
-								default: false,
-								description:
-									'Whether the options to copy, print, or download files inside this shared drive, should be disabled for readers and commenters. When this restriction is set to true, it will override the similarly named field to true for any file inside this shared drive.',
-							},
-							{
-								displayName: 'Copy Requires Writer Permission',
-								name: 'copyRequiresWriterPermission',
-								type: 'boolean',
-								default: false,
-								description:
-									'Whether the options to copy, print, or download files inside this shared drive, should be disabled for readers and commenters. When this restriction is set to true, it will override the similarly named field to true for any file inside this shared drive.',
-							},
-							{
-								displayName: 'Domain Users Only',
-								name: 'domainUsersOnly',
-								type: 'boolean',
-								default: false,
-								description:
-									'Whether access to this shared drive and items inside this shared drive is restricted to users of the domain to which this shared drive belongs. This restriction may be overridden by other sharing policies controlled outside of this shared drive.',
-							},
-							{
-								displayName: 'Drive Members Only',
-								name: 'driveMembersOnly',
-								type: 'boolean',
-								default: false,
-								description:
-									'Whether access to items inside this shared drive is restricted to its members',
-							},
-						],
-					},
-				],
-			},
-			// ----------------------------------
-			//         drive:delete
-			// ----------------------------------
-
-			// ----------------------------------
-			//         drive:get
-			// ----------------------------------
-			{
-				displayName: 'Options',
-				name: 'options',
-				type: 'collection',
-				placeholder: 'Add Option',
-				default: {},
-				displayOptions: {
-					show: {
-						operation: ['get'],
-						resource: ['drive'],
-					},
-				},
-				options: [
-					{
-						displayName: 'Use Domain Admin Access',
-						name: 'useDomainAdminAccess',
-						type: 'boolean',
-						default: false,
-						description:
-							'Whether to issue the request as a domain administrator; if set to true, then the requester will be granted access if they are an administrator of the domain to which the shared drive belongs. (Default: false).',
-					},
-				],
-			},
-			// ----------------------------------
-			//         drive:list
-			// ----------------------------------
-			{
-				displayName: 'Return All',
-				name: 'returnAll',
-				type: 'boolean',
-				displayOptions: {
-					show: {
-						operation: ['list'],
-						resource: ['drive'],
-					},
-				},
-				default: false,
-				description: 'Whether to return all results or only up to a given limit',
-			},
-			{
-				displayName: 'Limit',
-				name: 'limit',
-				type: 'number',
-				displayOptions: {
-					show: {
-						operation: ['list'],
-						resource: ['drive'],
-						returnAll: [false],
-					},
-				},
-				typeOptions: {
-					minValue: 1,
-					maxValue: 200,
-				},
-				default: 100,
-				description: 'Max number of results to return',
-			},
-			{
-				displayName: 'Options',
-				name: 'options',
-				type: 'collection',
-				placeholder: 'Add Option',
-				default: {},
-				displayOptions: {
-					show: {
-						operation: ['list'],
-						resource: ['drive'],
-					},
-				},
-				options: [
-					{
-						displayName: 'Query',
-						name: 'q',
-						type: 'string',
-						default: '',
-						description:
-							'Query string for searching shared drives. See the <a href="https://developers.google.com/drive/api/v3/search-shareddrives">"Search for shared drives"</a> guide for supported syntax.',
-					},
-					{
-						displayName: 'Use Domain Admin Access',
-						name: 'useDomainAdminAccess',
-						type: 'boolean',
-						default: false,
-						description:
-							'Whether to issue the request as a domain administrator; if set to true, then the requester will be granted access if they are an administrator of the domain to which the shared drive belongs. (Default: false).',
-					},
-				],
-			},
-			// ----------------------------------
-			//         drive:update
-			// ----------------------------------
-			{
-				displayName: 'Update Fields',
-				name: 'options',
-				type: 'collection',
-				placeholder: 'Add Option',
-				default: {},
-				displayOptions: {
-					show: {
-						operation: ['update'],
-						resource: ['drive'],
-					},
-				},
-				options: [
-					{
-						displayName: 'Color RGB',
-						name: 'colorRgb',
-						type: 'color',
-						default: '',
-						description: 'The color of this shared drive as an RGB hex string',
-					},
-					{
-						displayName: 'Name',
-						name: 'name',
-						type: 'string',
-						default: '',
-						description: 'The name of this shared drive',
-					},
-					{
-						displayName: 'Restrictions',
-						name: 'restrictions',
-						type: 'collection',
-						placeholder: 'Add Field',
-						default: {},
-						options: [
-							{
-								displayName: 'Admin Managed Restrictions',
-								name: 'adminManagedRestrictions',
-								type: 'boolean',
-								default: false,
-								description:
-									'Whether the options to copy, print, or download files inside this shared drive, should be disabled for readers and commenters. When this restriction is set to true, it will override the similarly named field to true for any file inside this shared drive.',
-							},
-							{
-								displayName: 'Copy Requires Writer Permission',
-								name: 'copyRequiresWriterPermission',
-								type: 'boolean',
-								default: false,
-								description:
-									'Whether the options to copy, print, or download files inside this shared drive, should be disabled for readers and commenters. When this restriction is set to true, it will override the similarly named field to true for any file inside this shared drive.',
-							},
-							{
-								displayName: 'Domain Users Only',
-								name: 'domainUsersOnly',
-								type: 'boolean',
-								default: false,
-								description:
-									'Whether access to this shared drive and items inside this shared drive is restricted to users of the domain to which this shared drive belongs. This restriction may be overridden by other sharing policies controlled outside of this shared drive.',
-							},
-							{
-								displayName: 'Drive Members Only',
-								name: 'driveMembersOnly',
-								type: 'boolean',
-								default: false,
-								description:
-									'Whether access to items inside this shared drive is restricted to its members',
-							},
-						],
-					},
-				],
-			},
-			{
-				displayName: 'Options',
-				name: 'options',
-				type: 'collection',
-				placeholder: 'Add Option',
-				default: {},
-				displayOptions: {
-					show: {
-						operation: ['upload'],
-						resource: ['file'],
-					},
-				},
-				options: [
-					{
-						displayName: 'APP Properties',
-						name: 'appPropertiesUi',
-						placeholder: 'Add Property',
-						type: 'fixedCollection',
-						default: {},
-						typeOptions: {
-							multipleValues: true,
-						},
-						description:
-							'A collection of arbitrary key-value pairs which are private to the requesting app',
-						options: [
-							{
-								name: 'appPropertyValues',
-								displayName: 'APP Property',
-								values: [
-									{
-										displayName: 'Key',
-										name: 'key',
-										type: 'string',
-										default: '',
-										description: 'Name of the key to add',
-									},
-									{
-										displayName: 'Value',
-										name: 'value',
-										type: 'string',
-										default: '',
-										description: 'Value to set for the key',
-									},
-								],
-							},
-						],
-					},
-					{
-						displayName: 'Properties',
-						name: 'propertiesUi',
-						placeholder: 'Add Property',
-						type: 'fixedCollection',
-						default: {},
-						typeOptions: {
-							multipleValues: true,
-						},
-						description: 'A collection of arbitrary key-value pairs which are visible to all apps',
-						options: [
-							{
-								name: 'propertyValues',
-								displayName: 'Property',
-								values: [
-									{
-										displayName: 'Key',
-										name: 'key',
-										type: 'string',
-										default: '',
-										description: 'Name of the key to add',
-									},
-									{
-										displayName: 'Value',
-										name: 'value',
-										type: 'string',
-										default: '',
-										description: 'Value to set for the key',
-									},
-								],
-							},
-						],
-					},
-				],
-			},
-		],
-	};
-
-	methods = {
-		listSearch: {
-			fileSearch,
-			folderSearch,
-			driveSearch,
-		},
-	};
-
-	async execute(this: IExecuteFunctions): Promise<INodeExecutionData[][]> {
-		const items = this.getInputData();
-		const returnData: INodeExecutionData[] = [];
-
-		const resource = this.getNodeParameter('resource', 0);
-		const operation = this.getNodeParameter('operation', 0);
-
-		for (let i = 0; i < items.length; i++) {
-			try {
-				const options = this.getNodeParameter('options', i, {});
-
-				let queryFields = 'id, name';
-				if (options?.fields) {
-					const fields = options.fields as string[];
-					if (fields.includes('*')) {
-						queryFields = '*';
-					} else {
-						queryFields = fields.join(', ');
-					}
-				}
-
-				if (resource === 'drive') {
-					if (operation === 'create') {
-						// ----------------------------------
-						//         create
-						// ----------------------------------
-
-						const name = this.getNodeParameter('name', i) as string;
-
-						const body: IDataObject = {
-							name,
-						};
-
-						Object.assign(body, options);
-
-						const response = await googleApiRequest.call(this, 'POST', '/drive/v3/drives', body, {
-							requestId: uuid(),
-						});
-
-						const executionData = this.helpers.constructExecutionMetaData(
-							this.helpers.returnJsonArray(response as IDataObject[]),
-							{ itemData: { item: i } },
-						);
-
-						returnData.push(...executionData);
-					}
-					if (operation === 'delete') {
-						// ----------------------------------
-						//         delete
-						// ----------------------------------
-
-						const driveId = this.getNodeParameter('driveId', i, undefined, {
-							extractValue: true,
-						}) as string;
-
-						await googleApiRequest.call(this, 'DELETE', `/drive/v3/drives/${driveId}`);
-
-						const executionData = this.helpers.constructExecutionMetaData(
-							this.helpers.returnJsonArray({ success: true }),
-							{ itemData: { item: i } },
-						);
-
-						returnData.push(...executionData);
-					}
-					if (operation === 'get') {
-						// ----------------------------------
-						//         get
-						// ----------------------------------
-
-						const driveId = this.getNodeParameter('driveId', i, undefined, {
-							extractValue: true,
-						}) as string;
-
-						const qs: IDataObject = {};
-
-						Object.assign(qs, options);
-
-						const response = await googleApiRequest.call(
-							this,
-							'GET',
-							`/drive/v3/drives/${driveId}`,
-							{},
-							qs,
-						);
-
-						const executionData = this.helpers.constructExecutionMetaData(
-							this.helpers.returnJsonArray(response as IDataObject[]),
-							{ itemData: { item: i } },
-						);
-
-						returnData.push(...executionData);
-					}
-					if (operation === 'list') {
-						// ----------------------------------
-						//         list
-						// ----------------------------------
-						const returnAll = this.getNodeParameter('returnAll', i);
-
-						const qs: IDataObject = {};
-
-						let response: IDataObject[] = [];
-
-						Object.assign(qs, options);
-
-						if (returnAll) {
-							response = await googleApiRequestAllItems.call(
-								this,
-								'drives',
-								'GET',
-								'/drive/v3/drives',
-								{},
-								qs,
-							);
-						} else {
-							qs.pageSize = this.getNodeParameter('limit', i);
-							const data = await googleApiRequest.call(this, 'GET', '/drive/v3/drives', {}, qs);
-							response = data.drives as IDataObject[];
-						}
-
-						const executionData = this.helpers.constructExecutionMetaData(
-							this.helpers.returnJsonArray(response),
-							{ itemData: { item: i } },
-						);
-
-						returnData.push(...executionData);
-					}
-					if (operation === 'update') {
-						// ----------------------------------
-						//         update
-						// ----------------------------------
-
-						const driveId = this.getNodeParameter('driveId', i, undefined, {
-							extractValue: true,
-						}) as string;
-
-						const body: IDataObject = {};
-
-						Object.assign(body, options);
-
-						const response = await googleApiRequest.call(
-							this,
-							'PATCH',
-							`/drive/v3/drives/${driveId}`,
-							body,
-						);
-
-						const executionData = this.helpers.constructExecutionMetaData(
-							this.helpers.returnJsonArray(response as IDataObject[]),
-							{ itemData: { item: i } },
-						);
-
-						returnData.push(...executionData);
-					}
-				}
-				if (resource === 'file') {
-					if (operation === 'copy') {
-						// ----------------------------------
-						//         copy
-						// ----------------------------------
-
-						const fileId = this.getNodeParameter('fileId', i, undefined, {
-							extractValue: true,
-						}) as string;
-
-						const body: IDataObject = {
-							fields: queryFields,
-						};
-
-						const optionProperties = ['name', 'parents'];
-						for (const propertyName of optionProperties) {
-							if (options[propertyName] !== undefined) {
-								body[propertyName] = options[propertyName];
-							}
-						}
-
-						const qs = {
-							supportsAllDrives: true,
-						};
-
-						const response = await googleApiRequest.call(
-							this,
-							'POST',
-							`/drive/v3/files/${fileId}/copy`,
-							body,
-							qs,
-						);
-
-						const executionData = this.helpers.constructExecutionMetaData(
-							this.helpers.returnJsonArray(response as IDataObject[]),
-							{ itemData: { item: i } },
-						);
-
-						returnData.push(...executionData);
-					} else if (operation === 'download') {
-						// ----------------------------------
-						//         download
-						// ----------------------------------
-
-						const fileId = this.getNodeParameter('fileId', i, undefined, {
-							extractValue: true,
-						}) as string;
-						const downloadOptions = this.getNodeParameter('options', i);
-
-						const requestOptions = {
-							useStream: true,
-							resolveWithFullResponse: true,
-							encoding: null,
-							json: false,
-						};
-
-						const file = await googleApiRequest.call(
-							this,
-							'GET',
-							`/drive/v3/files/${fileId}`,
-							{},
-							{ fields: 'mimeType,name', supportsTeamDrives: true },
-						);
-						let response;
-
-						if (file.mimeType.includes('vnd.google-apps')) {
-							const parameterKey = 'options.googleFileConversion.conversion';
-							const type = file.mimeType.split('.')[2];
-							let mime;
-							if (type === 'document') {
-								mime = this.getNodeParameter(
-									`${parameterKey}.docsToFormat`,
-									i,
-									'application/vnd.openxmlformats-officedocument.wordprocessingml.document',
-								) as string;
-							} else if (type === 'presentation') {
-								mime = this.getNodeParameter(
-									`${parameterKey}.slidesToFormat`,
-									i,
-									'application/vnd.openxmlformats-officedocument.presentationml.presentation',
-								) as string;
-							} else if (type === 'spreadsheet') {
-								mime = this.getNodeParameter(
-									`${parameterKey}.sheetsToFormat`,
-									i,
-									'application/x-vnd.oasis.opendocument.spreadsheet',
-								) as string;
-							} else {
-								mime = this.getNodeParameter(
-									`${parameterKey}.drawingsToFormat`,
-									i,
-									'image/jpeg',
-								) as string;
-							}
-							response = await googleApiRequest.call(
-								this,
-								'GET',
-								`/drive/v3/files/${fileId}/export`,
-								{},
-								{ mimeType: mime },
-								undefined,
-								requestOptions,
-							);
-						} else {
-							response = await googleApiRequest.call(
-								this,
-								'GET',
-								`/drive/v3/files/${fileId}`,
-								{},
-								{ alt: 'media' },
-								undefined,
-								requestOptions,
-							);
-						}
-
-						const mimeType = response.headers['content-type'] ?? file.mimeType ?? undefined;
-						const fileName = downloadOptions.fileName ?? file.name ?? undefined;
-
-						const newItem: INodeExecutionData = {
-							json: items[i].json,
-							binary: {},
-						};
-
-						if (items[i].binary !== undefined) {
-							// Create a shallow copy of the binary data so that the old
-							// data references which do not get changed still stay behind
-							// but the incoming data does not get changed.
-							// @ts-ignore
-							Object.assign(newItem.binary, items[i].binary);
-						}
-
-						items[i] = newItem;
-
-						const dataPropertyNameDownload = this.getNodeParameter('binaryPropertyName', i);
-
-						items[i].binary![dataPropertyNameDownload] = await this.helpers.prepareBinaryData(
-							response.body as unknown as Readable,
-							fileName as string,
-							mimeType as string,
-						);
-					} else if (operation === 'list') {
-						// ----------------------------------
-						//         list
-						// ----------------------------------
-
-						let querySpaces = '';
-						if (options.spaces) {
-							const spaces = options.spaces as string[];
-							if (spaces.includes('*')) {
-								querySpaces = 'appDataFolder, drive, photos';
-							} else {
-								querySpaces = spaces.join(', ');
-							}
-						}
-
-						let queryCorpora = '';
-						if (options.corpora) {
-							queryCorpora = options.corpora as string;
-						}
-
-						let driveId: string | undefined;
-						driveId = options.driveId as string;
-						if (driveId === '') {
-							driveId = undefined;
-						}
-
-						let queryString = '';
-						const useQueryString = this.getNodeParameter('useQueryString', i) as boolean;
-						if (useQueryString) {
-							// Use the user defined query string
-							queryString = this.getNodeParameter('queryString', i) as string;
-						} else {
-							// Build query string out of parameters set by user
-							const queryFilters = this.getNodeParameter('queryFilters', i) as IDataObject;
-
-							const queryFilterFields: string[] = [];
-							if (queryFilters.name) {
-								(queryFilters.name as IDataObject[]).forEach((nameFilter) => {
-									let filterOperation = nameFilter.operation;
-									if (filterOperation === 'is') {
-										filterOperation = '=';
-									} else if (filterOperation === 'isNot') {
-										filterOperation = '!=';
-									}
-									queryFilterFields.push(`name ${filterOperation} '${nameFilter.value}'`);
-								});
-
-								queryString += queryFilterFields.join(' or ');
-							}
-
-							queryFilterFields.length = 0;
-							if (queryFilters.mimeType) {
-								(queryFilters.mimeType as IDataObject[]).forEach((mimeTypeFilter) => {
-									let mimeType = mimeTypeFilter.mimeType;
-									if (mimeTypeFilter.mimeType === 'custom') {
-										mimeType = mimeTypeFilter.customMimeType;
-									}
-									queryFilterFields.push(`mimeType = '${mimeType}'`);
-								});
-
-								if (queryFilterFields.length) {
-									if (queryString !== '') {
-										queryString += ' and ';
-									}
-
-									queryString += queryFilterFields.join(' or ');
-								}
-							}
-						}
-
-						const pageSize = this.getNodeParameter('limit', i);
-
-						const qs = {
-							pageSize,
-							orderBy: 'modifiedTime',
-							fields: `nextPageToken, files(${queryFields})`,
-							spaces: querySpaces,
-							q: queryString,
-							includeItemsFromAllDrives: queryCorpora !== '' || driveId !== '',
-							supportsAllDrives: queryCorpora !== '' || driveId !== '',
-						};
-
-						const response = await googleApiRequest.call(this, 'GET', '/drive/v3/files', {}, qs);
-
-						const files = response.files;
-
-						const version = this.getNode().typeVersion;
-
-						const executionData = this.helpers.constructExecutionMetaData(
-							this.helpers.returnJsonArray(files as IDataObject[]),
-							{ itemData: { item: i } },
-						);
-
-						if (version === 1) {
-							return [executionData];
-						}
-
-						returnData.push(...executionData);
-					} else if (operation === 'upload') {
-						// ----------------------------------
-						//         upload
-						// ----------------------------------
-						const resolveData = this.getNodeParameter('resolveData', 0);
-
-						let contentLength: number;
-						let fileContent: Buffer | Readable;
-						let originalFilename: string | undefined;
-						let mimeType = 'text/plain';
-
-						if (this.getNodeParameter('binaryData', i)) {
-							const binaryPropertyName = this.getNodeParameter('binaryPropertyName', i);
-							const binaryData = this.helpers.assertBinaryData(i, binaryPropertyName);
-							if (binaryData.id) {
-								// Stream data in 256KB chunks, and upload the via the resumable upload api
-								fileContent = this.helpers.getBinaryStream(binaryData.id, UPLOAD_CHUNK_SIZE);
-								const metadata = await this.helpers.getBinaryMetadata(binaryData.id);
-								contentLength = metadata.fileSize;
-								originalFilename = metadata.fileName;
-								if (metadata.mimeType) mimeType = binaryData.mimeType;
-							} else {
-								fileContent = Buffer.from(binaryData.data, BINARY_ENCODING);
-								contentLength = fileContent.length;
-								originalFilename = binaryData.fileName;
-								mimeType = binaryData.mimeType;
-							}
-						} else {
-							// Is text file
-							fileContent = Buffer.from(this.getNodeParameter('fileContent', i) as string, 'utf8');
-							contentLength = fileContent.byteLength;
-						}
-
-						const name = this.getNodeParameter('name', i) as string;
-						const parents = this.getNodeParameter('parents', i) as string[];
-
-						let uploadId;
-						if (Buffer.isBuffer(fileContent)) {
-							const response = await googleApiRequest.call(
-								this,
-								'POST',
-								'/upload/drive/v3/files',
-								fileContent,
-								{
-									fields: queryFields,
-									uploadType: 'media',
-								},
-								undefined,
-								{
-									headers: {
-										'Content-Type': mimeType,
-										'Content-Length': contentLength,
-									},
-									encoding: null,
-									json: false,
-								},
-							);
-							uploadId = JSON.parse(response as string).id;
-						} else {
-							const resumableUpload = await googleApiRequest.call(
-								this,
-								'POST',
-								'/upload/drive/v3/files',
-								undefined,
-								{ uploadType: 'resumable' },
-								undefined,
-								{
-									resolveWithFullResponse: true,
-								},
-							);
-							const uploadUrl = resumableUpload.headers.location;
-
-							let offset = 0;
-							for await (const chunk of fileContent) {
-								const nextOffset = offset + Number(chunk.length);
-								try {
-									const response = await this.helpers.httpRequest({
-										method: 'PUT',
-										url: uploadUrl,
-										headers: {
-											'Content-Length': chunk.length,
-											'Content-Range': `bytes ${offset}-${nextOffset - 1}/${contentLength}`,
-										},
-										body: chunk,
-									});
-									uploadId = response.id;
-								} catch (error) {
-									if (error.response?.status !== 308) throw error;
-								}
-								offset = nextOffset;
-							}
-						}
-
-						const requestBody = {
-							mimeType,
-							name,
-							originalFilename,
-						};
-
-						const properties = this.getNodeParameter(
-							'options.propertiesUi.propertyValues',
-							i,
-							[],
-						) as IDataObject[];
-
-						if (properties.length) {
-							Object.assign(requestBody, {
-								properties: properties.reduce(
-									(obj, value) => Object.assign(obj, { [`${value.key}`]: value.value }),
-									{},
-								),
-							});
-						}
-
-						const appProperties = this.getNodeParameter(
-							'options.appPropertiesUi.appPropertyValues',
-							i,
-							[],
-						) as IDataObject[];
-
-						if (properties.length) {
-							Object.assign(requestBody, {
-								appProperties: appProperties.reduce(
-									(obj, value) => Object.assign(obj, { [`${value.key}`]: value.value }),
-									{},
-								),
-							});
-						}
-
-						let response = await googleApiRequest.call(
-							this,
-							'PATCH',
-							`/drive/v3/files/${uploadId}`,
-							requestBody,
-							{
-								addParents: parents.join(','),
-								// When set to true shared drives can be used.
-								supportsAllDrives: true,
-							},
-						);
-
-						if (resolveData) {
-							response = await googleApiRequest.call(
-								this,
-								'GET',
-								`/drive/v3/files/${response.id}`,
-								{},
-								{ fields: '*' },
-							);
-						}
-
-						const executionData = this.helpers.constructExecutionMetaData(
-							this.helpers.returnJsonArray(response as IDataObject[]),
-							{ itemData: { item: i } },
-						);
-						returnData.push(...executionData);
-					} else if (operation === 'update') {
-						// ----------------------------------
-						//         file:update
-						// ----------------------------------
-
-						const id = this.getNodeParameter('fileId', i, undefined, {
-							extractValue: true,
-						}) as string;
-						const updateFields = this.getNodeParameter('updateFields', i, {});
-
-						const qs: IDataObject = {
-							supportsAllDrives: true,
-						};
-
-						Object.assign(qs, options);
-
-						qs.fields = queryFields;
-
-						const body: IDataObject = {};
-
-						if (updateFields.fileName) {
-							body.name = updateFields.fileName;
-						}
-
-						if (updateFields.hasOwnProperty('trashed')) {
-							body.trashed = updateFields.trashed;
-						}
-
-						if (updateFields.parentId && updateFields.parentId !== '') {
-							qs.addParents = updateFields.parentId;
-						}
-
-						const responseData = await googleApiRequest.call(
-							this,
-							'PATCH',
-							`/drive/v3/files/${id}`,
-							body,
-							qs,
-						);
-
-						const executionData = this.helpers.constructExecutionMetaData(
-							this.helpers.returnJsonArray(responseData as IDataObject[]),
-							{ itemData: { item: i } },
-						);
-						returnData.push(...executionData);
-					}
-				}
-				if (resource === 'folder') {
-					if (operation === 'create') {
-						// ----------------------------------
-						//         folder:create
-						// ----------------------------------
-
-						const name = this.getNodeParameter('name', i) as string;
-
-						const body = {
-							name,
-							mimeType: 'application/vnd.google-apps.folder',
-							parents: options.parents || [],
-						};
-
-						const qs = {
-							fields: queryFields,
-							supportsAllDrives: true,
-						};
-
-						const response = await googleApiRequest.call(this, 'POST', '/drive/v3/files', body, qs);
-
-						const executionData = this.helpers.constructExecutionMetaData(
-							this.helpers.returnJsonArray(response as IDataObject[]),
-							{ itemData: { item: i } },
-						);
-						returnData.push(...executionData);
-					}
-				}
-				if (['file', 'folder'].includes(resource)) {
-					if (operation === 'delete') {
-						// ----------------------------------
-						//         delete
-						// ----------------------------------
-
-						const fileId = this.getNodeParameter('fileId', i, undefined, {
-							extractValue: true,
-						}) as string;
-
-						await googleApiRequest.call(
-							this,
-							'DELETE',
-							`/drive/v3/files/${fileId}`,
-							{},
-							{ supportsTeamDrives: true },
-						);
-
-						// If we are still here it did succeed
-						const executionData = this.helpers.constructExecutionMetaData(
-							this.helpers.returnJsonArray({
-								fileId,
-								success: true,
-							}),
-							{ itemData: { item: i } },
-						);
-
-						returnData.push(...executionData);
-					}
-					if (operation === 'share') {
-						const fileId = this.getNodeParameter('fileId', i, undefined, {
-							extractValue: true,
-						}) as string;
-
-						const permissions = this.getNodeParameter('permissionsUi', i) as IDataObject;
-
-						const shareOption = this.getNodeParameter('options', i);
-
-						const body: IDataObject = {};
-
-						const qs: IDataObject = {
-							supportsTeamDrives: true,
-						};
-
-						if (permissions.permissionsValues) {
-							Object.assign(body, permissions.permissionsValues);
-						}
-
-						Object.assign(qs, shareOption);
-
-						const response = await googleApiRequest.call(
-							this,
-							'POST',
-							`/drive/v3/files/${fileId}/permissions`,
-							body,
-							qs,
-						);
-
-						const executionData = this.helpers.constructExecutionMetaData(
-							this.helpers.returnJsonArray(response as IDataObject[]),
-							{ itemData: { item: i } },
-						);
-						returnData.push(...executionData);
-					}
-				}
-			} catch (error) {
-				if (this.continueOnFail()) {
-					if (resource === 'file' && operation === 'download') {
-						items[i].json = { error: error.message };
-					} else {
-						returnData.push({ json: { error: error.message } });
-					}
-					continue;
-				}
-				throw error;
-			}
-		}
-		if (resource === 'file' && operation === 'download') {
-			// For file downloads the files get attached to the existing items
-			return this.prepareOutputData(items);
-		} else {
-			// For all other ones does the output items get replaced
-			return this.prepareOutputData(returnData);
-		}
-=======
 import type { INodeTypeBaseDescription, IVersionedNodeType } from 'n8n-workflow';
 import { VersionedNodeType } from 'n8n-workflow';
 
@@ -2761,6 +23,5 @@
 		};
 
 		super(nodeVersions, baseDescription);
->>>>>>> dd0fe2a7
 	}
 }