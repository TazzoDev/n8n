import { afterAll, beforeAll } from 'vitest';
import { setActivePinia, createPinia } from 'pinia';
import { waitFor } from '@testing-library/vue';
import { setupServer } from '@/__tests__/server';
import VariablesView from '@/views/VariablesView.vue';
<<<<<<< HEAD
import { useSettingsStore } from '@/stores/settings.store';
import { useUsersStore } from '@/stores/users.store';
=======
import { useSettingsStore, useUsersStore, useRBACStore } from '@/stores';
>>>>>>> 7cc7f226
import { createComponentRenderer } from '@/__tests__/render';
import { EnterpriseEditionFeature } from '@/constants';

describe('VariablesView', () => {
	let server: ReturnType<typeof setupServer>;
	let pinia: ReturnType<typeof createPinia>;
	let settingsStore: ReturnType<typeof useSettingsStore>;
	let usersStore: ReturnType<typeof useUsersStore>;
	let rbacStore: ReturnType<typeof useRBACStore>;

	const renderComponent = createComponentRenderer(VariablesView);

	beforeAll(() => {
		server = setupServer();
	});

	beforeEach(async () => {
		pinia = createPinia();
		setActivePinia(pinia);

		settingsStore = useSettingsStore();
		usersStore = useUsersStore();
		rbacStore = useRBACStore();
		await settingsStore.getSettings();
		await usersStore.fetchUsers();
		await usersStore.loginWithCookie();
	});

	afterAll(() => {
		server.shutdown();
	});

	it('should render loading state', () => {
		const wrapper = renderComponent({ pinia });

		expect(wrapper.container.querySelectorAll('.n8n-loading')).toHaveLength(3);
	});

	describe('should render empty state', () => {
		it('when feature is disabled and logged in user is not owner', async () => {
			settingsStore.settings.enterprise[EnterpriseEditionFeature.Variables] = false;
			rbacStore.setGlobalScopes(['variable:read', 'variable:list']);

			const { queryByTestId } = renderComponent({ pinia });

			await waitFor(() => {
				expect(queryByTestId('empty-resources-list')).not.toBeInTheDocument();
				expect(queryByTestId('unavailable-resources-list')).toBeVisible();
				expect(queryByTestId('cannot-create-variables')).not.toBeInTheDocument();
			});
		});

		it('when feature is disabled and logged in user is owner', async () => {
			settingsStore.settings.enterprise[EnterpriseEditionFeature.Variables] = false;
			rbacStore.setGlobalScopes([
				'variable:create',
				'variable:read',
				'variable:update',
				'variable:delete',
				'variable:list',
			]);

			const { queryByTestId } = renderComponent({ pinia });

			await waitFor(() => {
				expect(queryByTestId('empty-resources-list')).not.toBeInTheDocument();
				expect(queryByTestId('unavailable-resources-list')).toBeVisible();
				expect(queryByTestId('cannot-create-variables')).not.toBeInTheDocument();
			});
		});

		it('when feature is enabled and logged in user is owner', async () => {
			settingsStore.settings.enterprise[EnterpriseEditionFeature.Variables] = true;
			rbacStore.setGlobalScopes([
				'variable:create',
				'variable:read',
				'variable:update',
				'variable:delete',
				'variable:list',
			]);

			const { queryByTestId } = renderComponent({ pinia });

			await waitFor(() => {
				expect(queryByTestId('empty-resources-list')).not.toBeInTheDocument();
				expect(queryByTestId('unavailable-resources-list')).not.toBeInTheDocument();
				expect(queryByTestId('cannot-create-variables')).not.toBeInTheDocument();
			});
		});

		it('when feature is enabled and logged in user is not owner', async () => {
			settingsStore.settings.enterprise[EnterpriseEditionFeature.Variables] = true;
			rbacStore.setGlobalScopes(['variable:read', 'variable:list']);

			const { queryByTestId } = renderComponent({ pinia });

			await waitFor(() => {
				expect(queryByTestId('empty-resources-list')).not.toBeInTheDocument();
				expect(queryByTestId('unavailable-resources-list')).not.toBeInTheDocument();
				expect(queryByTestId('cannot-create-variables')).toBeVisible();
			});
		});
	});

	it('should render variable entries', async () => {
		server.createList('variable', 3);

		const wrapper = renderComponent({ pinia });

		const table = await wrapper.findByTestId('resources-table');
		expect(table).toBeVisible();
		expect(wrapper.container.querySelectorAll('tr')).toHaveLength(4);
	});
});<|MERGE_RESOLUTION|>--- conflicted
+++ resolved
@@ -3,12 +3,7 @@
 import { waitFor } from '@testing-library/vue';
 import { setupServer } from '@/__tests__/server';
 import VariablesView from '@/views/VariablesView.vue';
-<<<<<<< HEAD
-import { useSettingsStore } from '@/stores/settings.store';
-import { useUsersStore } from '@/stores/users.store';
-=======
 import { useSettingsStore, useUsersStore, useRBACStore } from '@/stores';
->>>>>>> 7cc7f226
 import { createComponentRenderer } from '@/__tests__/render';
 import { EnterpriseEditionFeature } from '@/constants';
 
