--- conflicted
+++ resolved
@@ -33,7 +33,6 @@
 			</div>
 			<PageViewLayoutList v-else :overflow="type !== 'list'">
 				<template #header>
-<<<<<<< HEAD
 					<div :class="$style['filters-row']">
 						<div :class="$style.filters">
 							<ResourceFiltersDropdown
@@ -44,18 +43,6 @@
 								:shareable="shareable"
 								@update:modelValue="$emit('update:filters', $event)"
 								@update:filtersLength="onUpdateFiltersLength"
-=======
-					<div class="mb-xs">
-						<div :class="$style['filters-row']">
-							<n8n-input
-								ref="search"
-								:model-value="filtersModel.search"
-								:class="[$style['search'], 'mr-2xs']"
-								:placeholder="i18n.baseText(`${resourceKey}.search.placeholder`)"
-								clearable
-								data-test-id="resources-list-search"
-								@update:model-value="onSearch"
->>>>>>> bead7eb8
 							>
 								<template #default="resourceFiltersSlotProps">
 									<slot name="filters" v-bind="resourceFiltersSlotProps" />
@@ -71,22 +58,6 @@
 										:label="i18n.baseText(`${resourceKey}.sort.${sortOption}`)"
 									/>
 								</n8n-select>
-<<<<<<< HEAD
-=======
-								<ResourceFiltersDropdown
-									v-if="showFiltersDropdown"
-									:keys="filterKeys"
-									:reset="resetFilters"
-									:model-value="filtersModel"
-									:shareable="shareable"
-									@update:model-value="$emit('update:filters', $event)"
-									@update:filters-length="onUpdateFiltersLength"
-								>
-									<template #default="resourceFiltersSlotProps">
-										<slot name="filters" v-bind="resourceFiltersSlotProps" />
-									</template>
-								</ResourceFiltersDropdown>
->>>>>>> bead7eb8
 							</div>
 							<n8n-input
 								ref="search"
@@ -95,7 +66,7 @@
 								:placeholder="i18n.baseText(`${resourceKey}.search.placeholder`)"
 								clearable
 								data-test-id="resources-list-search"
-								@update:modelValue="onSearch"
+								@update:model-value="onSearch"
 							>
 								<template #prefix>
 									<n8n-icon icon="search" />
