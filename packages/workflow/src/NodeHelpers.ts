--- conflicted
+++ resolved
@@ -402,15 +402,7 @@
 	} else if (propertyName === '@version') {
 		value = node?.typeVersion || 0;
 	} else if (propertyName === '@tool') {
-<<<<<<< HEAD
-		if (nodeTypeDescription) {
-			value = !!nodeTypeDescription.codex?.subcategories?.AI?.includes('Tools');
-		} else {
-			value = false;
-		}
-=======
 		value = nodeTypeDescription?.name.endsWith('Tool') ?? false;
->>>>>>> ac314e2a
 	} else {
 		// Get the value from current level
 		value = get(nodeValues, propertyName);
