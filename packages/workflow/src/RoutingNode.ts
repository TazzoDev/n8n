--- conflicted
+++ resolved
@@ -79,11 +79,7 @@
 		executeData: IExecuteData,
 		nodeExecuteFunctions: INodeExecuteFunctions,
 		credentialsDecrypted?: ICredentialsDecrypted,
-<<<<<<< HEAD
-		abortController?: AbortController,
-=======
 		abortSignal?: AbortSignal,
->>>>>>> 7cc7f226
 	): Promise<INodeExecutionData[][] | null | undefined> {
 		const items = inputData.main[0] as INodeExecutionData[];
 		const returnData: INodeExecutionData[] = [];
@@ -104,11 +100,7 @@
 			this.additionalData,
 			executeData,
 			this.mode,
-<<<<<<< HEAD
-			abortController,
-=======
 			abortSignal,
->>>>>>> 7cc7f226
 		);
 
 		let credentials: ICredentialDataDecryptedObject | undefined;
@@ -146,11 +138,7 @@
 					this.additionalData,
 					executeData,
 					this.mode,
-<<<<<<< HEAD
-					abortController,
-=======
 					abortSignal,
->>>>>>> 7cc7f226
 				);
 				const requestData: DeclarativeRestApiSettings.ResultOptions = {
 					options: {
